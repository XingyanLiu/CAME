# -*- coding: utf-8 -*-
"""
Created on Tue Apr 20 20:11:08 2021

@author: Xingyan Liu
"""

import os
from pathlib import Path
from typing import Sequence, Union, Mapping, List, Optional  # , Callable
import numpy as np
import pandas as pd
from matplotlib import pyplot as plt
import seaborn as sns
import scanpy as sc
from scipy import sparse
import torch
import logging

from . import (
    pp, pl,
    save_pickle,
    save_json_dict,
    make_nowtime_tag,
    write_info,
    as_probabilities,
    predict_from_logits,
    subsample_each_group,
    SUBDIR_MODEL,
)
from .PARAMETERS import (
    get_model_params,
    get_loss_params,
    get_preprocess_params
)
from . import (
    Predictor,
    CGGCNet, datapair_from_adatas,
    CGCNet, aligned_datapair_from_adatas
)
<<<<<<< HEAD
<<<<<<< HEAD
#from .utils.train_minibatch import prepare4train, Trainer, seed_everything
from .utils.train import prepare4train, Trainer, seed_everything
from .utils.train_minibatch import Batch_Trainer
=======
from .utils._train_with_ground_truth import prepare4train, Trainer, seed_everything
#from .utils._train_multilabel import prepare4train, Trainer, seed_everything
=======
#from .utils.train_minibatch import prepare4train, Trainer, seed_everything
from .utils.train import prepare4train, Trainer, seed_everything
>>>>>>> c3b8013e

>>>>>>> a134583a48bd7a3b167f9a28c4a6b1e7e590a8ce
PARAMS_MODEL = get_model_params()
PARAMS_PRE = get_preprocess_params()
PARAMS_LOSS = get_loss_params()

# In[]
'''============================[ MAIN FUNCTION ]==========================='''


def main_for_aligned(
        adatas: sc.AnnData,
        vars_feat: Sequence,
        vars_as_nodes: Optional[Sequence] = None,
        scnets: Optional[Sequence[sparse.spmatrix]] = None,
        dataset_names: Sequence[str] = ('reference', 'query'),
        key_class1: str = 'cell_ontology_class',
        key_class2: Optional[str] = None,
        do_normalize: bool = False,
        n_epochs: int = 350,
        resdir: Union[Path, str] = None,
        tag_data: Optional[str] = None,  # for autometically deciding `resdir` for results saving
        params_model: dict = {},
        params_lossfunc: dict = {},
        check_umap: bool = False,  # TODO
        n_pass: int = 100,
        batch_size: Optional[int] = None,
        plot_results: bool = True
):
    if resdir is None:
        tag_time = make_nowtime_tag()
        tag_data = dataset_names if tag_data is None else tag_data
        resdir = Path(f'{tag_data}-{tag_time}')
    else:
        resdir = Path(resdir)

    figdir = resdir / 'figs'
    pp.check_dirs(figdir)
    sc.settings.figdir = figdir
    pp.check_dirs(resdir)
    # keys for training process
    if key_class2 is None:
        if key_class1 in adatas[1].obs.columns:
            key_class2 = key_class1
            keys = [key_class1, key_class2]
        else:
            key_class2 = 'clust_lbs'
            keys = [key_class1, None]
    else:
        keys = [key_class1, key_class2]
    keys_compare = [key_class1, key_class2]

    if do_normalize:
        adatas = list(map(lambda a: pp.normalize_default(a, force_return=True), adatas))

    logging.info('Step 1: preparing DataPair object...')
    adpair = aligned_datapair_from_adatas(
        adatas,
        vars_feat=vars_feat,
        vars_as_nodes=vars_as_nodes,
        oo_adjs=scnets,
        dataset_names=dataset_names,
    )

    ENV_VARs = prepare4train(adpair, key_class=keys, )

    logging.debug(ENV_VARs.keys())
    G = ENV_VARs['G']
    classes0 = ENV_VARs['classes']
    classes = classes0[:-1] if 'unknown' in classes0 else classes0
    n_classes = len(classes)
    params_model = get_model_params(**params_model)
    params_model.update(
        g_or_canonical_etypes=G.canonical_etypes,
        in_dim_dict={'cell': adpair.n_feats, 'gene': 0},
        out_dim=n_classes,
        layernorm_ntypes=G.ntypes,
    )
    save_json_dict(params_model, resdir / 'model_params.json')

    # TODO: save model parameters, json file (whether eval?)
    device = torch.device('cuda' if torch.cuda.is_available() else 'cpu')
    model = CGCNet(**params_model)

    ''' Training '''
    params_lossfunc = get_loss_params(**params_lossfunc)
    trainer = Trainer(model=model, g=G, dir_main=resdir, **ENV_VARs)
    trainer.train(n_epochs=n_epochs,
                  params_lossfunc=params_lossfunc,
                  n_pass=n_pass, )
    trainer.save_model_weights()
    trainer.load_model_weights()  # 127)
    # trainer.load_model_weights(trainer._cur_epoch)
    test_acc = trainer.test_acc[trainer._cur_epoch_adopted]

    # ========================== record results ========================
    trainer.write_train_logs()

    write_info(resdir / 'info.txt',
               current_performance=trainer._cur_log,
               params_model=params_model,
               graph=G,
               model=model,
               )
    trainer.plot_cluster_index(fp=figdir / 'cluster_index.png')

    # ======================== Gather results ======================
    out_cell = trainer.eval_current()['cell']
    obs_ids1 = adpair.get_obs_ids(0, False)
    obs_ids2 = adpair.get_obs_ids(1, False)
    obs, df_probs, h_dict = gather_came_results(
        adpair,
        trainer,
        classes=classes,
        keys=keys,
        keys_compare=keys_compare,
        resdir=resdir,
        checkpoint='best'
    )
    test_acc = trainer.test_acc[trainer._cur_epoch_adopted]

    # ============= confusion matrix & heatmap plot ==============
    if plot_results:
        labels_cat = obs[keys[0]] if key_class2 != 'clust_lbs' else obs['celltype']
        cl_preds = obs['predicted']
        sc.set_figure_params(fontsize=10)
    
        lblist_y = [labels_cat[obs_ids1], labels_cat[obs_ids2]]
        lblist_x = [cl_preds[obs_ids1], cl_preds[obs_ids2]]
        
        pl.plot_confus_multi_mats(
            lblist_y,
            lblist_x,
            classes_on=classes,
            fname=figdir / f'confusion_matrix(acc{test_acc:.1%}).png',
        )
    
        # ============== heatmap of predicted probabilities ==============
        name_label = 'celltype'
        cols_anno = ['celltype', 'predicted'][:]
    
        # df_lbs = obs[cols_anno][obs[key_class1] == 'unknown'].sort_values(cols_anno)
        df_lbs = obs[cols_anno].iloc[obs_ids2].sort_values(cols_anno)
    
        indices = subsample_each_group(df_lbs['celltype'], n_out=50, )
        # indices = df_lbs.index
        df_data = df_probs.loc[indices, :].copy()
        df_data = df_data[sorted(df_lbs['predicted'].unique())]  # .T
        lbs = df_lbs[name_label][indices]
    
        _ = pl.heatmap_probas(df_data.T, lbs, name_label='true label',
                                figsize=(5, 3.),
                                fp=figdir / f'heatmap_probas.pdf'
                                )
    return adpair, trainer, h_dict, ENV_VARs


def main_for_unaligned(
        adatas: sc.AnnData,
        vars_use: Sequence[Sequence],
        vars_as_nodes: Sequence[Sequence],
        df_varmap: pd.DataFrame,
        df_varmap_1v1: Optional[pd.DataFrame] = None,
        scnets: Optional[Sequence[sparse.spmatrix]] = None,
        dataset_names: Sequence[str] = ('reference', 'query'),
        key_class1: str = 'cell_ontology_class',
        key_class2: Optional[str] = None,
        do_normalize: bool = False,
        n_epochs: int = 350,
        resdir: Union[Path, str] = None,
        tag_data: Optional[str] = None,  # for autometically deciding `resdir` for results saving
        params_model: dict = {},
        params_lossfunc: dict = {},
        check_umap: bool = False,  # TODO
        n_pass: int = 100,
        plot_results: bool = True,
        batch_size: Optional[int] = None,
):
    if resdir is None:
        tag_time = make_nowtime_tag()
        tag_data = dataset_names if tag_data is None else tag_data
        resdir = Path(f'{tag_data}-{tag_time}')
    else:
        resdir = Path(resdir)

    figdir = resdir / 'figs'
    pp.check_dirs(figdir)
    sc.settings.figdir = figdir
    pp.check_dirs(resdir)
    # keys for training process
    if key_class2 is None:
        if key_class1 in adatas[1].obs.columns:
            key_class2 = key_class1
            keys = [key_class1, key_class2]
        else:
            key_class2 = 'clust_lbs'
            keys = [key_class1, None]
    else:
        keys = [key_class1, key_class2]
    keys_compare = [key_class1, key_class2]

    if do_normalize:
        adatas = list(map(
            lambda a: pp.normalize_default(a, force_return=True),
            adatas
        ))
    logging.info('preparing DataPair object...')
    dpair = datapair_from_adatas(
        adatas,
        vars_use=vars_use,
        df_varmap=df_varmap,
        df_varmap_1v1=df_varmap_1v1,
        oo_adjs=scnets,
        vars_as_nodes=vars_as_nodes,
        union_node_feats='auto',
        dataset_names=dataset_names,
    )

    ENV_VARs = prepare4train(dpair, key_class=keys, )

    logging.info(ENV_VARs.keys())
    G = ENV_VARs['G']
    classes0 = ENV_VARs['classes']
    classes = classes0[:-1] if 'unknown' in classes0 else classes0
    n_classes = len(classes)
    params_model = get_model_params(**params_model)
    params_model.update(
        g_or_canonical_etypes=G.canonical_etypes,
        in_dim_dict={'cell': dpair.n_feats, 'gene': 0},
        out_dim=n_classes,
        layernorm_ntypes=G.ntypes,
    )
    save_json_dict(params_model, resdir / 'model_params.json')

    # TODO: save model parameters, json file (whether eval?)
    device = torch.device('cuda' if torch.cuda.is_available() else 'cpu')
    model = CGGCNet(**params_model)

    ''' Training '''
    params_lossfunc = get_loss_params(**params_lossfunc)
<<<<<<< HEAD
    if batch_size is not None:
        trainer = Batch_Trainer(model=model, g=G, dir_main=resdir, **ENV_VARs)
        trainer.train_minibatch(
            n_epochs=n_epochs,
            params_lossfunc=params_lossfunc,
            batchsize=batch_size,
            n_pass=n_pass, )
=======
    trainer = Trainer(model=model, g=G, dir_main=resdir, **ENV_VARs)
    if batch_size is not None:
<<<<<<< HEAD
        trainer.train_minibatch(n_epochs=n_epochs,
                      params_lossfunc=params_lossfunc,
                      batchsize=batch_size,
                      n_pass=n_pass, )
>>>>>>> a134583a48bd7a3b167f9a28c4a6b1e7e590a8ce
=======
        trainer.train_minibatch(
            n_epochs=n_epochs,
            params_lossfunc=params_lossfunc,
            batchsize=batch_size,
            n_pass=n_pass, )
>>>>>>> c3b8013e
    else:
        trainer = Trainer(model=model, g=G, dir_main=resdir, **ENV_VARs)
        trainer.train(n_epochs=n_epochs,
                      params_lossfunc=params_lossfunc,
                      n_pass=n_pass, )
    trainer.save_model_weights()
    # ========================== record results ========================
    trainer.write_train_logs()
    write_info(resdir / 'info.txt',
               current_performance=trainer._cur_log,
               params_model=params_model,
               graph=G,
               model=model,
               )
    trainer.plot_cluster_index(fp=figdir / 'cluster_index.png')

    # ======================== Gather results ======================
    obs_ids1 = dpair.get_obs_ids(0, False)
    obs_ids2 = dpair.get_obs_ids(1, False)
    obs, df_probs, h_dict = gather_came_results(
        dpair,
        trainer,
        classes=classes,
        keys=keys,
        keys_compare=keys_compare,
        resdir=resdir,
        checkpoint='best'
    )
    test_acc = trainer.test_acc[trainer._cur_epoch_adopted]

    # # adding labels, predicted probabilities
    # #    adata1.obs[key_class1] = pd.Categorical(obs[key_class1][obs_ids1], categories=classes)
    # #    adata2.obs['predicted'] = pd.Categorical(obs['predicted'][obs_ids2], categories=classes)
<<<<<<< HEAD
<<<<<<< HEAD
    # #    pp.add_obs_annos(adata2, df_probs.iloc[obs_ids2], ignore_index=True)
=======
    # #    utp.add_obs_annos(adata2, df_probs.iloc[obs_ids2], ignore_index=True)
>>>>>>> a134583a48bd7a3b167f9a28c4a6b1e7e590a8ce
=======
    # #    pp.add_obs_annos(adata2, df_probs.iloc[obs_ids2], ignore_index=True)
>>>>>>> c3b8013e
    if plot_results:
        labels_cat = obs[keys[0]] if key_class2 != 'clust_lbs' else obs['celltype']
        cl_preds = obs['predicted']
        # ============= confusion matrix OR alluvial plot ==============
        sc.set_figure_params(fontsize=10)

        lblist_y = [labels_cat[obs_ids1], labels_cat[obs_ids2]]
        lblist_x = [cl_preds[obs_ids1], cl_preds[obs_ids2]]
<<<<<<< HEAD
<<<<<<< HEAD
        pl.plot_confus_multi_mats(
=======
        uplt.plot_confus_multi_mats(
>>>>>>> a134583a48bd7a3b167f9a28c4a6b1e7e590a8ce
=======
        pl.plot_confus_multi_mats(
>>>>>>> c3b8013e
            lblist_y,
            lblist_x,
            classes_on=classes,
            fname=figdir / f'confusion_matrix(acc{test_acc:.1%}).png',
        )
        # ============== heatmap of predicted probabilities ==============
        name_label = 'celltype'
        cols_anno = ['celltype', 'predicted'][:]

        # df_lbs = obs[cols_anno][obs[key_class1] == 'unknown'].sort_values(cols_anno)
        df_lbs = obs[cols_anno].iloc[obs_ids2].sort_values(cols_anno)

        indices = subsample_each_group(df_lbs['celltype'], n_out=50, )
        # indices = df_lbs.index
        df_data = df_probs.loc[indices, :].copy()
        df_data = df_data[sorted(df_lbs['predicted'].unique())]  # .T
        lbs = df_lbs[name_label][indices]

<<<<<<< HEAD
<<<<<<< HEAD
        _ = pl.heatmap_probas(
=======
        _ = uplt.heatmap_probas(
>>>>>>> a134583a48bd7a3b167f9a28c4a6b1e7e590a8ce
=======
        _ = pl.heatmap_probas(
>>>>>>> c3b8013e
            df_data.T, lbs, name_label='true label',
            figsize=(5, 3.), fp=figdir / f'heatmap_probas.pdf'
        )
    return dpair, trainer, h_dict, ENV_VARs


def gather_came_results(
        dpair,
        trainer,
        classes: Sequence,
        keys,
        keys_compare,
        resdir: Union[str, Path],
        checkpoint: Union[int, str] = 'best',
):
    resdir = Path(resdir)
    if isinstance(checkpoint, int):
        trainer.load_model_weights(checkpoint)
    elif 'best' in checkpoint.lower():
        trainer.load_model_weights()
    elif 'last' in checkpoint.lower():
        trainer.load_model_weights(trainer._cur_epoch)
    else:
        raise ValueError(
            f'`checkpoint` should be either str ("best" or "last") or int, '
            f'got {checkpoint}'
        )
    out_cell = trainer.eval_current()['cell']
    out_cell = out_cell.cpu().clone().detach().numpy()
    pd.DataFrame(out_cell[dpair.obs_ids1], columns=classes).to_csv(resdir / "df_logits1.csv")
    pd.DataFrame(out_cell[dpair.obs_ids2], columns=classes).to_csv(resdir / "df_logits2.csv")
    predictor = Predictor(classes=classes).fit(
            out_cell[dpair.obs_ids1],
            trainer.train_labels.cpu().clone().detach().numpy(),
        )
    predictor.save(resdir / f'predictor.json')

    labels_cat = dpair.get_obs_labels(keys, asint=False)
    probas_all = as_probabilities(out_cell, mode='softmax')
    cl_preds = predict_from_logits(probas_all, classes=classes)
    obs = pd.DataFrame(
        {keys[0]: labels_cat,
         # true labels with `unknown` for unseen classes in query data
         'celltype': dpair.get_obs_anno(keys_compare),  # labels for comparison
         'predicted': cl_preds,
         'max_probs': np.max(probas_all, axis=1),
         })
    obs['is_right'] = obs['predicted'] == obs[keys[0]]
    df_probs = pd.DataFrame(probas_all, columns=classes)
    dpair.set_common_obs_annos(obs)
    dpair.set_common_obs_annos(df_probs, ignore_index=True)
    dpair.obs.to_csv(resdir / 'obs.csv')
    dpair.save_init(resdir / 'datapair_init.pickle')
<<<<<<< HEAD
<<<<<<< HEAD
=======
    # save_pickle(dpair, resdir / 'dpair.pickle')
>>>>>>> a134583a48bd7a3b167f9a28c4a6b1e7e590a8ce
=======
>>>>>>> c3b8013e

    # hidden states are stored in sc.AnnData to facilitated downstream analysis
    h_dict = trainer.model.get_hidden_states()  # trainer.feat_dict, trainer.g)

    # group counts statistics (optinal)
    gcnt = pp.group_value_counts(dpair.obs, 'celltype', group_by='dataset')
    logging.info(str(gcnt))
    gcnt.to_csv(resdir / 'group_counts.csv')
    return obs, df_probs, h_dict


def preprocess_aligned(
        adatas,
        key_class: str,
        df_varmap_1v1: Optional[pd.DataFrame] = None,
        use_scnets: bool = True,
        n_pcs: int = 30,
        nneigh_scnet: int = 5,
        nneigh_clust: int = 20,
        ntop_deg: int = 50,
):
    """
    Steps:
    * align variables
    * preprocessing
    * candidate genes (HVGs and DEGs)
    * pre-clustering query data
    * single-cell network
    """
    adatas = pp.align_adata_vars(
        adatas[0], adatas[1], df_varmap_1v1, unify_names=True,
    )

    logging.info('================ preprocessing ===============')
    params_preproc = dict(
        target_sum=None,
        n_top_genes=2000,
        n_pcs=n_pcs,
        nneigh=nneigh_scnet,
    )
    # NOTE: using the median total-counts as the scale factor
    # (may perform better than fixed number)
    adata1 = pp.quick_preprocess(adatas[0], **params_preproc)
    adata2 = pp.quick_preprocess(adatas[1], **params_preproc)

    # the single-cell network
    if use_scnets:
        scnets = [pp.get_scnet(adata1), pp.get_scnet(adata2)]
    else:
        scnets = None
    # get HVGs
    hvgs1, hvgs2 = pp.get_hvgs(adata1), pp.get_hvgs(adata2)

    # cluster labels
    key_clust = 'clust_lbs'
    clust_lbs2 = pp.get_leiden_labels(
        adata2, force_redo=True,
        nneigh=nneigh_clust,
        neighbors_key='clust',
        key_added=key_clust,
        copy=False
    )
    adatas[1].obs[key_clust] = clust_lbs2

    params_deg = dict(n=ntop_deg, force_redo=False,
                      inplace=True, do_normalize=False)
    # adata1&2 have already been normalized before
    degs1 = pp.compute_and_get_DEGs(
        adata1, key_class, **params_deg)
    degs2 = pp.compute_and_get_DEGs(
        adata2, key_clust, **params_deg)
    ###
    vars_feat = list(set(degs1).union(degs2))
    vars_node = list(set(hvgs1).union(hvgs2).union(vars_feat))

    dct = dict(
        adatas=adatas,
        vars_feat=vars_feat,
        vars_as_nodes=vars_node,
        scnets=scnets,
    )
    return dct, (adata1, adata2)


def preprocess_unaligned(
        adatas,
        key_class: str,
        use_scnets: bool = True,
        n_pcs: int = 30,
        nneigh_scnet: int = 5,
        nneigh_clust: int = 20,
        ntop_deg: int = 50,
):
    """
    Steps:
    * preprocessing
    * candidate genes (HVGs and DEGs)
    * pre-clustering query data
    * single-cell network
    """
    logging.info('================ preprocessing ===============')
    params_preproc = dict(
        target_sum=None,
        n_top_genes=2000,
        n_pcs=n_pcs,
        nneigh=nneigh_scnet,
    )
    # NOTE:
<<<<<<< HEAD
<<<<<<< HEAD
=======
>>>>>>> c3b8013e
    # by default, the original adatas will not be changed
    # using the median total-counts as the scale factor \
    # may perform better than fixed number
    adata1 = pp.quick_preprocess(adatas[0], **params_preproc)
    adata2 = pp.quick_preprocess(adatas[1], **params_preproc)
<<<<<<< HEAD
=======
    # bu default, the original adatas are not changed
    # using the median total-counts as the scale factor (better than fixed number)
    adata1 = utp.quick_preprocess(adatas[0], **params_preproc)
    adata2 = utp.quick_preprocess(adatas[1], **params_preproc)
>>>>>>> a134583a48bd7a3b167f9a28c4a6b1e7e590a8ce
=======
>>>>>>> c3b8013e

    # the single-cell network
    if use_scnets:
        scnets = [pp.get_scnet(adata1), pp.get_scnet(adata2)]
    else:
        scnets = None
    # get HVGs
    hvgs1, hvgs2 = pp.get_hvgs(adata1), pp.get_hvgs(adata2)

    # cluster labels
    key_clust = 'clust_lbs'
    clust_lbs2 = pp.get_leiden_labels(
        adata2, force_redo=True,
        nneigh=nneigh_clust,
        neighbors_key='clust',
        key_added=key_clust,
        copy=False
    )
    adatas[1].obs[key_clust] = clust_lbs2

    params_deg = dict(n=ntop_deg, force_redo=False,
                      inplace=True, do_normalize=False)
    # adata1&2 have already been normalized before
    degs1 = pp.compute_and_get_DEGs(
        adata1, key_class, **params_deg)
    degs2 = pp.compute_and_get_DEGs(
        adata2, key_clust, **params_deg)

    vars_use = [degs1, degs2]
    vars_as_nodes = [np.unique(np.hstack([hvgs1, degs1])),
                     np.unique(np.hstack([hvgs2, degs2]))]

    dct = dict(
        adatas=adatas,
        vars_use=vars_use,
        vars_as_nodes=vars_as_nodes,
        scnets=scnets,
    )
    return dct, (adata1, adata2)


def __test1__(n_epochs: int = 5):
    seed_everything()
    datadir = Path(os.path.abspath(__file__)).parent / 'sample_data'
    sp1, sp2 = ('human', 'mouse')
    dsnames = ('Baron_human', 'Baron_mouse')

    df_varmap_1v1 = pd.read_csv(datadir / f'gene_matches_1v1_{sp1}2{sp2}.csv', )

    dsn1, dsn2 = dsnames
    adata_raw1 = sc.read_h5ad(datadir / f'raw-{dsn1}.h5ad')
    adata_raw2 = sc.read_h5ad(datadir / f'raw-{dsn2}.h5ad')
    adatas = [adata_raw1, adata_raw2]

    key_class = 'cell_ontology_class'
    time_tag = make_nowtime_tag()
    resdir = Path('_temp') / f'{dsnames}-{time_tag}'

    came_inputs, (adata1, adata2) = preprocess_aligned(
        adatas,
        key_class=key_class,
        df_varmap_1v1=df_varmap_1v1,
    )

    _ = main_for_aligned(
        **came_inputs,
        dataset_names=dsnames,
        key_class1=key_class,
        key_class2=key_class,
        do_normalize=True,
        n_epochs=n_epochs,
        resdir=resdir,
        check_umap=not True,  # True for visualizing embeddings each 40 epochs
        n_pass=100,
        params_model=dict(residual=False)
    )

    del _
    torch.cuda.empty_cache()
    logging.debug('memory cleared\n')
    print('Test passed for ALIGNED!')


def __test2__(n_epochs: int = 5, batch_size=None):
    seed_everything()
    datadir = Path(os.path.abspath(__file__)).parent / 'sample_data'
    sp1, sp2 = ('human', 'mouse')
    dsnames = ('Baron_human', 'Baron_mouse')

    df_varmap_1v1 = pd.read_csv(datadir / f'gene_matches_1v1_{sp1}2{sp2}.csv', )
    df_varmap = pd.read_csv(datadir / f'gene_matches_{sp1}2{sp2}.csv', )

    dsn1, dsn2 = dsnames
    adata_raw1 = sc.read_h5ad(datadir / f'raw-{dsn1}.h5ad')
    adata_raw2 = sc.read_h5ad(datadir / f'raw-{dsn2}.h5ad')
    adatas = [adata_raw1, adata_raw2]

    key_class = 'cell_ontology_class'
    time_tag = make_nowtime_tag()
    resdir = Path('_temp') / f'{dsnames}-{time_tag}'

    came_inputs, (adata1, adata2) = preprocess_unaligned(
        adatas,
        key_class=key_class,
    )

    _ = main_for_unaligned(
        **came_inputs,
        df_varmap=df_varmap,
        df_varmap_1v1=df_varmap_1v1,
        dataset_names=dsnames,
        key_class1=key_class,
        key_class2=key_class,
        do_normalize=True,
        n_epochs=n_epochs,
        resdir=resdir,
        check_umap=not True,  # True for visualizing embeddings each 40 epochs
        n_pass=100,
        params_model=dict(residual=False),
<<<<<<< HEAD
<<<<<<< HEAD
        batch_size=batch_size,
=======
        batch_size=None,
>>>>>>> a134583a48bd7a3b167f9a28c4a6b1e7e590a8ce
=======
        batch_size=batch_size,
>>>>>>> c3b8013e
    )

    del _
    torch.cuda.empty_cache()
    logging.debug('memory cleared\n')
    print('Test passed for UN-ALIGNED!')<|MERGE_RESOLUTION|>--- conflicted
+++ resolved
@@ -38,20 +38,14 @@
     CGGCNet, datapair_from_adatas,
     CGCNet, aligned_datapair_from_adatas
 )
-<<<<<<< HEAD
-<<<<<<< HEAD
 #from .utils.train_minibatch import prepare4train, Trainer, seed_everything
 from .utils.train import prepare4train, Trainer, seed_everything
 from .utils.train_minibatch import Batch_Trainer
-=======
 from .utils._train_with_ground_truth import prepare4train, Trainer, seed_everything
 #from .utils._train_multilabel import prepare4train, Trainer, seed_everything
-=======
 #from .utils.train_minibatch import prepare4train, Trainer, seed_everything
 from .utils.train import prepare4train, Trainer, seed_everything
->>>>>>> c3b8013e
-
->>>>>>> a134583a48bd7a3b167f9a28c4a6b1e7e590a8ce
+
 PARAMS_MODEL = get_model_params()
 PARAMS_PRE = get_preprocess_params()
 PARAMS_LOSS = get_loss_params()
@@ -290,7 +284,6 @@
 
     ''' Training '''
     params_lossfunc = get_loss_params(**params_lossfunc)
-<<<<<<< HEAD
     if batch_size is not None:
         trainer = Batch_Trainer(model=model, g=G, dir_main=resdir, **ENV_VARs)
         trainer.train_minibatch(
@@ -298,22 +291,6 @@
             params_lossfunc=params_lossfunc,
             batchsize=batch_size,
             n_pass=n_pass, )
-=======
-    trainer = Trainer(model=model, g=G, dir_main=resdir, **ENV_VARs)
-    if batch_size is not None:
-<<<<<<< HEAD
-        trainer.train_minibatch(n_epochs=n_epochs,
-                      params_lossfunc=params_lossfunc,
-                      batchsize=batch_size,
-                      n_pass=n_pass, )
->>>>>>> a134583a48bd7a3b167f9a28c4a6b1e7e590a8ce
-=======
-        trainer.train_minibatch(
-            n_epochs=n_epochs,
-            params_lossfunc=params_lossfunc,
-            batchsize=batch_size,
-            n_pass=n_pass, )
->>>>>>> c3b8013e
     else:
         trainer = Trainer(model=model, g=G, dir_main=resdir, **ENV_VARs)
         trainer.train(n_epochs=n_epochs,
@@ -347,15 +324,7 @@
     # # adding labels, predicted probabilities
     # #    adata1.obs[key_class1] = pd.Categorical(obs[key_class1][obs_ids1], categories=classes)
     # #    adata2.obs['predicted'] = pd.Categorical(obs['predicted'][obs_ids2], categories=classes)
-<<<<<<< HEAD
-<<<<<<< HEAD
     # #    pp.add_obs_annos(adata2, df_probs.iloc[obs_ids2], ignore_index=True)
-=======
-    # #    utp.add_obs_annos(adata2, df_probs.iloc[obs_ids2], ignore_index=True)
->>>>>>> a134583a48bd7a3b167f9a28c4a6b1e7e590a8ce
-=======
-    # #    pp.add_obs_annos(adata2, df_probs.iloc[obs_ids2], ignore_index=True)
->>>>>>> c3b8013e
     if plot_results:
         labels_cat = obs[keys[0]] if key_class2 != 'clust_lbs' else obs['celltype']
         cl_preds = obs['predicted']
@@ -364,15 +333,7 @@
 
         lblist_y = [labels_cat[obs_ids1], labels_cat[obs_ids2]]
         lblist_x = [cl_preds[obs_ids1], cl_preds[obs_ids2]]
-<<<<<<< HEAD
-<<<<<<< HEAD
         pl.plot_confus_multi_mats(
-=======
-        uplt.plot_confus_multi_mats(
->>>>>>> a134583a48bd7a3b167f9a28c4a6b1e7e590a8ce
-=======
-        pl.plot_confus_multi_mats(
->>>>>>> c3b8013e
             lblist_y,
             lblist_x,
             classes_on=classes,
@@ -391,15 +352,7 @@
         df_data = df_data[sorted(df_lbs['predicted'].unique())]  # .T
         lbs = df_lbs[name_label][indices]
 
-<<<<<<< HEAD
-<<<<<<< HEAD
         _ = pl.heatmap_probas(
-=======
-        _ = uplt.heatmap_probas(
->>>>>>> a134583a48bd7a3b167f9a28c4a6b1e7e590a8ce
-=======
-        _ = pl.heatmap_probas(
->>>>>>> c3b8013e
             df_data.T, lbs, name_label='true label',
             figsize=(5, 3.), fp=figdir / f'heatmap_probas.pdf'
         )
@@ -453,13 +406,7 @@
     dpair.set_common_obs_annos(df_probs, ignore_index=True)
     dpair.obs.to_csv(resdir / 'obs.csv')
     dpair.save_init(resdir / 'datapair_init.pickle')
-<<<<<<< HEAD
-<<<<<<< HEAD
-=======
     # save_pickle(dpair, resdir / 'dpair.pickle')
->>>>>>> a134583a48bd7a3b167f9a28c4a6b1e7e590a8ce
-=======
->>>>>>> c3b8013e
 
     # hidden states are stored in sc.AnnData to facilitated downstream analysis
     h_dict = trainer.model.get_hidden_states()  # trainer.feat_dict, trainer.g)
@@ -568,25 +515,11 @@
         nneigh=nneigh_scnet,
     )
     # NOTE:
-<<<<<<< HEAD
-<<<<<<< HEAD
-=======
->>>>>>> c3b8013e
     # by default, the original adatas will not be changed
     # using the median total-counts as the scale factor \
     # may perform better than fixed number
     adata1 = pp.quick_preprocess(adatas[0], **params_preproc)
     adata2 = pp.quick_preprocess(adatas[1], **params_preproc)
-<<<<<<< HEAD
-=======
-    # bu default, the original adatas are not changed
-    # using the median total-counts as the scale factor (better than fixed number)
-    adata1 = utp.quick_preprocess(adatas[0], **params_preproc)
-    adata2 = utp.quick_preprocess(adatas[1], **params_preproc)
->>>>>>> a134583a48bd7a3b167f9a28c4a6b1e7e590a8ce
-=======
->>>>>>> c3b8013e
-
     # the single-cell network
     if use_scnets:
         scnets = [pp.get_scnet(adata1), pp.get_scnet(adata2)]
@@ -705,15 +638,7 @@
         check_umap=not True,  # True for visualizing embeddings each 40 epochs
         n_pass=100,
         params_model=dict(residual=False),
-<<<<<<< HEAD
-<<<<<<< HEAD
-        batch_size=batch_size,
-=======
         batch_size=None,
->>>>>>> a134583a48bd7a3b167f9a28c4a6b1e7e590a8ce
-=======
-        batch_size=batch_size,
->>>>>>> c3b8013e
     )
 
     del _
