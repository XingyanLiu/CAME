--- conflicted
+++ resolved
@@ -37,8 +37,15 @@
     return block
 
 
-def create_batch(sample_size=None, train_idx=None, test_idx=None, batchsize=None, labels=None, shuffle=True,
-                 label=True):
+def create_batch(
+        sample_size=None,
+        train_idx=None,
+        test_idx=None,
+        batchsize=None,
+        labels=None,
+        shuffle=True,
+        label=True
+):
     """
     This function create batch idx, i.e. the cells IDs in a batch.
     ----------------------------------------------------------------------
@@ -57,25 +64,6 @@
     all_idx: the shuffled or non-shuffled index for all cells
     ----------------------------------------------------------------------
     """
-<<<<<<< HEAD
-    batch_list = []
-    # batch_labels = []
-    sample_size = len(train_idx) + len(test_idx)
-    if shuffle:
-        all_idx = torch.randperm(sample_size)
-        shuffled_labels = labels[all_idx]
-        train_labels = shuffled_labels[all_idx < len(train_idx)].clone().detach()
-        test_labels = shuffled_labels[all_idx >= len(train_idx)].clone().detach()
-
-        if batchsize >= sample_size:
-            batch_list.append(all_idx)
-
-        else:
-            batch_num = (len(all_idx) // batchsize) + min(1, len(all_idx) % batchsize)
-            for i in range(batch_num - 1):
-                batch_list.append(all_idx[batchsize * i: batchsize * (i + 1)])
-            batch_list.append(all_idx[batchsize * (batch_num - 1):])
-=======
     if label:
         batch_list = []
         batch_labels = []
@@ -109,7 +97,6 @@
                 batch_list.append(all_idx[batchsize * (batch_num - 1):])
 
         return train_labels, test_labels, batch_list, all_idx
->>>>>>> 8adc2a20
 
     else:
         batch_list = []
@@ -125,13 +112,6 @@
                 batch_list.append(all_idx[batchsize * (batch_num - 1):])
 
         else:
-<<<<<<< HEAD
-            batch_num = int(len(all_idx) / batchsize) + 1
-            for i in range(batch_num - 1):
-                batch_list.append(all_idx[batchsize * i: batchsize * (i + 1)])
-                # batch_labels.append(labels[batchsize * i: batchsize * (i + 1)])
-            batch_list.append(all_idx[batchsize * (batch_num - 1):])
-=======
             all_idx = torch.arange(sample_size)
             if batchsize >= sample_size:
                 batch_list.append(all_idx)
@@ -140,7 +120,6 @@
                 for i in range(batch_num - 1):
                     batch_list.append(all_idx[batchsize * i: batchsize * (i + 1)])
                 batch_list.append(all_idx[batchsize * (batch_num - 1):])
->>>>>>> 8adc2a20
 
         return batch_list, all_idx
 
