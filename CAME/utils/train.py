--- conflicted
+++ resolved
@@ -41,22 +41,15 @@
 '''
 
 def sub_graph(cell_ID, gene_ID, g):
-<<<<<<< HEAD
+
 	###sub_graph for g with input cell_ID and gene_ID
 	output_nodes_dict = {'cell': cell_ID, 'gene': gene_ID}
 	g_subgraph = dgl.node_subgraph(g, output_nodes_dict)
-=======
-    # sub_graph for g
-    output_nodes_dict = {'cell': cell_ID, 'gene': gene_ID}
-    g_subgraph = dgl.node_subgraph(g, output_nodes_dict).to('cuda')
-
-    return g_subgraph
->>>>>>> 37eb4cf3
 
 
 
 def create_blocks(n_layers, g, output_nodes):
-<<<<<<< HEAD
+
     #blocks = []
     cell_ID = output_nodes.clone().detach()
     gene_ID = g.in_edges(cell_ID, etype='expressed_by')[0]#genes expressed_by cells
@@ -67,24 +60,6 @@
         output_nodes_dict = {'cell': cell_ID, 'gene' : gene_ID}
         frontier = dgl.in_subgraph(g, output_nodes_dict)
         #block = dgl.to_block(frontier, output_nodes_dict)
-=======
-    blocks = []
-    output_nodes_last = {}
-    output_nodes_last['cell'] = output_nodes
-    all_gene_out = g.in_edges(output_nodes_last['cell'], etype='expressed_by')[0].cpu().numpy()#genes expressed_by cells
-    all_gene_ID = np.array(list(set(all_gene_out)),dtype=np.int64)
-    output_nodes_last['gene'] = torch.tensor(all_gene_ID).to('cuda')
-    frontier = dgl.in_subgraph(g, output_nodes_last).to('cuda')
-    block = dgl.to_block(frontier, output_nodes_last)
-    blocks.append(block)
-    # the last block stores the target batch cells and their connected genes
-    for i in range(n_layers-1):
-        all_cell_ID = block.srcnodes('cell').to('cuda')
-        all_gene_ID = block.srcnodes('gene').to('cuda')
-        output_nodes_dict = {'cell': all_cell_ID, 'gene' : all_gene_ID}
-        frontier = dgl.in_subgraph(g, output_nodes_dict).to('cuda')
-        block = dgl.to_block(frontier, output_nodes_dict)
->>>>>>> 37eb4cf3
         blocks.append(block)
         cell_ID = block.nodes['cell'].data['feat']
         gene_ID = block.nodes['gene'].data['feat']
@@ -94,13 +69,8 @@
     return blocks
 
 
-<<<<<<< HEAD
 def create_batch(train_idx, test_idx, batchsize, labels, shuffle=True):
-    '''
-=======
-def create_batch_idx(train_idx, test_idx, batchsize, labels, shuffle=True):
-    """
->>>>>>> 37eb4cf3
+    """
     This function create batch idx, i.e. the cells IDs in a batch.
     ########################################################################
     all_idx
@@ -115,7 +85,7 @@
     sample_size = len(train_idx) + len(test_idx)
     #all_idx = torch.cat((train_idx, test_idx), 0)
     if shuffle:
-<<<<<<< HEAD
+
         all_idx = torch.randperm(sample_size).to('cuda')
         shuffled_labels = labels[all_idx] ###copy but not replace
         train_labels = shuffled_labels[all_idx < len(train_idx)].clone().detach()
@@ -146,25 +116,6 @@
 
     return train_labels, test_labels, batch_list, all_idx
 
-
-=======
-        state = np.random.get_state()
-        np.random.shuffle(all_index.detach().cpu().numpy())
-        np.random.set_state(state)
-        np.random.shuffle(labels.detach().cpu().numpy())
-        all_index = all_index.to('cuda')
-        labels = labels.to('cuda')
-
-    if batchsize >= len(all_index):
-        batchsize = len(all_index)
-    batch_num = int(len(all_index) / batchsize) + 1
-    for i in range(batch_num-1):
-        batch_list.append(all_index[batchsize*i: batchsize*(i+1)])
-        batch_labels.append(labels[batchsize*i: batchsize*(i+1)])
-    batch_list.append(all_index[batchsize*(batch_num-1): ])
-    batch_labels.append(labels[batchsize*(batch_num-1): ])
-    return batch_list, batch_labels
->>>>>>> 37eb4cf3
 
 
 def seed_everything(seed=123):
