# -*- coding: utf-8 -*-
"""
Created on Sun Apr 11 19:15:45 2021

@author: Xingyan Liu
"""
from pathlib import Path
import os
from typing import Sequence, Union, Mapping, Optional, List

import time
import random
import numpy as np
from pandas import DataFrame, value_counts
import torch
from torch import Tensor, LongTensor
import dgl
from ..datapair.aligned import AlignedDataPair
from ..datapair.unaligned import DataPair
<<<<<<< HEAD
<<<<<<< HEAD
from ..model import to_device, onehot_encode, multilabel_binary_cross_entropy
from .base import check_dirs, save_json_dict
from .evaluation import accuracy, get_AMI, get_F1_score
from .plot import plot_records_for_trainer

SUBDIR_MODEL = '_models'
=======
=======
from ..model import to_device, onehot_encode, multilabel_binary_cross_entropy
>>>>>>> c3b8013e
from .base import check_dirs, save_json_dict
from .evaluation import accuracy, get_AMI, get_F1_score
from .plot import plot_records_for_trainer

SUBDIR_MODEL = '_models'


<<<<<<< HEAD
'''
def seach_connected_cell_gene_ID(cell_ID, gene_ID, g):
    cell_conne_with_gene = torch.unique(g.in_edges(gene_ID, etype='express')[0])
    cell_conne_with_cell = torch.unique(g.in_edges(cell_ID, etype='similar_to')[0])
    all_cell_ID = torch.cat((cell_ID, cell_conne_with_gene, cell_conne_with_cell), axis=0)
    all_cell_ID = torch.unique(all_cell_ID)
    
    gene_connce_with_gene = torch.unique(g.in_edges(gene_ID, etype='homolog_with')[0])
    gene_connce_with_cell = torch.unique(g.in_edges(cell_ID, etype='expressed_by')[0])
    all_gene_ID = torch.cat((gene_connce_with_gene, gene_connce_with_cell), axis=0)
    all_gene_ID = torch.unique(all_gene_ID)
    
    return all_cell_ID, all_gene_ID
'''

def sub_graph(cell_ID, gene_ID, g):

	###sub_graph for g with input cell_ID and gene_ID
	output_nodes_dict = {'cell': cell_ID, 'gene': gene_ID}
	g_subgraph = dgl.node_subgraph(g, output_nodes_dict)



def create_blocks(n_layers, g, output_nodes):

    #blocks = []
    cell_ID = output_nodes.clone().detach()
    gene_ID = g.in_edges(cell_ID, etype='expressed_by')[0]#genes expressed_by cells
    gene_ID = torch.unique(gene_ID)
    block = sub_graph(cell_ID, gene_ID, g) # graph for GAT
    blocks = [block]
    for i in range(n_layers):
        output_nodes_dict = {'cell': cell_ID, 'gene' : gene_ID}
        frontier = dgl.in_subgraph(g, output_nodes_dict)
        #block = dgl.to_block(frontier, output_nodes_dict)
        blocks.append(block)
        cell_ID = block.nodes['cell'].data['feat']
        gene_ID = block.nodes['gene'].data['feat']
        #all_cell_ID, all_gene_ID = seach_connected_cell_gene_ID(cell_ID, gene_ID, g)
    blocks.reverse() 

    return blocks


def create_batch(train_idx, test_idx, batchsize, labels, shuffle=True):
    """
    This function create batch idx, i.e. the cells IDs in a batch.
    ########################################################################
    all_idx
    type: array
    value: stores all the cells' IDs , i.e. array([0, 1, 2,..., n])
    ########################################################################
    return: batchlist, which is on gpu with a shuffle.
    ########################################################################
    """
    batch_list = []
    batch_labels = []
    sample_size = len(train_idx) + len(test_idx)
    #all_idx = torch.cat((train_idx, test_idx), 0)
    if shuffle:

        all_idx = torch.randperm(sample_size).to('cuda')
        shuffled_labels = labels[all_idx] ###copy but not replace
        train_labels = shuffled_labels[all_idx < len(train_idx)].clone().detach()
        test_labels = shuffled_labels[all_idx >= len(train_idx)].clone().detach()

        if batchsize >= sample_size:
            batch_list.append(all_idx)

        else:
            batch_num = int(len(all_idx) / batchsize) + 1
            for i in range(batch_num-1):
                batch_list.append(all_idx[batchsize*i: batchsize*(i+1)])
            batch_list.append(all_idx[batchsize*(batch_num-1): ])

    else:
        train_labels = labels[train_idx].clone().detach()
        test_labels = labels[test_idx].clone().detach()
        all_idx = torch.cat((train_idx, test_idx), 0)
        if batchsize >= (sample_size):
            batch_list.append(all_idx)
            #batch_labels.append(labels)
        else:
            batch_num = int(len(all_idx) / batchsize) + 1
            for i in range(batch_num-1):
                batch_list.append(all_idx[batchsize*i: batchsize*(i+1)])
                batch_labels.append(labels[batchsize*i: batchsize*(i+1)])
            batch_list.append(all_idx[batchsize*(batch_num-1): ])

    return train_labels, test_labels, batch_list, all_idx

>>>>>>> a134583a48bd7a3b167f9a28c4a6b1e7e590a8ce


=======
>>>>>>> c3b8013e
def seed_everything(seed=123):
    random.seed(seed)
    os.environ["PYTHONHASHSEED"] = str(seed)
    np.random.seed(seed)
    torch.manual_seed(seed)
    dgl.random.seed(seed)
    torch.cuda.manual_seed(seed)
    torch.cuda.manual_seed_all(seed)
    torch.backends.cudnn.deterministic = True
    torch.backends.cudnn.benchmark = False


def make_class_weights(labels, astensor=True, foo=np.sqrt, n_add=0):
    if isinstance(labels, Tensor):
        labels = labels.cpu().clone().detach().numpy()

    counts = value_counts(labels).sort_index()  # sort for alignment
    n_cls = len(counts) + n_add
    w = counts.apply(lambda x: 1 / foo(x + 1) if x > 0 else 0)  # .tolist() #+ [1 / n_cls]
    #    w  = np.array(w)
    w = (w / w.sum() * (1 - n_add / n_cls)).values
    w = np.array(list(w) + [1 / n_cls] * int(n_add))

    if astensor:
        return Tensor(w)
    return w


def prepare4train(
        dpair: Union[DataPair, AlignedDataPair],
        key_class,
        key_clust='clust_lbs',
        scale_within=True,
        unit_var=True,
        clip=False,
        clip_range=(-3, 3.5),
        categories: Optional[Sequence] = None,
        cluster_labels: Optional[Sequence] = None,
        test_idx: Optional[Sequence] = None,
        ground_truth: bool = True,
        **kwds  # for code compatibility (not raising error)
) -> dict:
    """
    dpair: DataPair
    test_idx: if provided, should be an index-sequence of the same length as 
        `cluster_labels`
    """
    if key_clust and cluster_labels is None:
        cluster_labels = dpair.obs_dfs[1][key_clust].values

    feat_dict = dpair.get_feature_dict(scale=scale_within,
                                       unit_var=unit_var,
                                       clip=clip,
                                       clip_range=clip_range)
    labels, classes = dpair.get_obs_labels(
        key_class, categories=categories, add_unknown_force=False)
    if 'unknown' in classes:
        classes.remove('unknown')

    if test_idx is None:
        train_idx = dpair.get_obs_ids(0, astensor=True)
        test_idx = dpair.get_obs_ids(1, astensor=True)
    else:
        train_idx = LongTensor([i for i in range(dpair.n_obs) if i not in test_idx])
        test_idx = LongTensor(test_idx)

    G = dpair.get_whole_net(rebuild=False, )

    ENV_VARs = dict(
        classes=classes,
        G=G,
        feat_dict=feat_dict,
        train_labels=labels[train_idx],
        test_labels=labels[test_idx] if ground_truth else None,
        train_idx=train_idx,
        test_idx=test_idx,
        cluster_labels=cluster_labels,
    )
    return ENV_VARs


def get_checkpoint_list(dirname):
    all_ckpts = [
        int(_fn.strip('weights_epoch.pt'))
        for _fn in os.listdir(dirname) if _fn.endswith('.pt')
    ]
    return all_ckpts

<<<<<<< HEAD
=======

# In[]
<<<<<<< HEAD
>>>>>>> a134583a48bd7a3b167f9a28c4a6b1e7e590a8ce

# In[]
=======
>>>>>>> c3b8013e
class BaseTrainer(object):
    """
    DO NOT use it directly!
    
    """

    def __init__(self,
                 model,
                 feat_dict: Mapping,
                 train_labels: Union[Tensor, List[Tensor]],
                 test_labels: Union[Tensor, List[Tensor]],
                 train_idx: Union[Tensor, List[Tensor]],
                 test_idx: Union[Tensor, List[Tensor]],
                 cluster_labels: Optional[Sequence] = None,
                 lr: float = 1e-3,
                 l2norm: float = 1e-2,  # 1e-2 is tested for all datasets
                 dir_main: Union[str, Path] = Path('.'),
                 **kwds  # for code compatibility (not raising error)
                 ):

        # self.use_cuda = use_cuda and torch.cuda.is_available()
        self.set_inputs(
            model, feat_dict,
            train_labels, test_labels,
            train_idx, test_idx,
            )

        self.cluster_labels = cluster_labels
        self.set_train_params(
            lr=lr,
            l2norm=l2norm,  # 1e-2 is tested for all datasets
        )
        self.optimizer = torch.optim.Adam(
            model.parameters(), lr=lr, weight_decay=l2norm)

        self.set_dir(dir_main)
        self._cur_epoch = -1
        self._cur_epoch_best = -1
        self._cur_epoch_adopted = 0

    def set_dir(self, dir_main=Path('.')):
        self.dir_main = Path(dir_main)
        self.dir_model = self.dir_main / SUBDIR_MODEL
        check_dirs(self.dir_model)

        print('main directory:', self.dir_main)
        print('model directory:', self.dir_model)

    def set_inputs(
            self, model,
            feat_dict: Mapping,
            train_labels: Union[Tensor, List[Tensor]],
            test_labels: Union[Tensor, List[Tensor], None],
            train_idx: Union[Tensor, List[Tensor]],
            test_idx: Union[Tensor, List[Tensor]],
            ):
        self.model = model
        self.feat_dict = feat_dict
        self.train_labels = train_labels
        self.test_labels = test_labels
        self.train_idx = train_idx
        self.test_idx = test_idx
        # inference device
        try:
            self.device = self.train_idx.device
        except AttributeError:
            self.device = self.train_idx[0].device

    def all_to_device(self, device=None):
        if device is None:
            device = 'cuda' if torch.cuda.is_available() else 'cpu'
        self.device = device
        self.model.to(device)
        self.feat_dict = to_device(self.feat_dict, device)
        self.train_labels = to_device(self.train_labels, device)
        if self.test_labels is not None:
            self.test_labels = to_device(self.test_labels, device)
        self.train_idx = to_device(self.train_idx, device)
        self.test_idx = to_device(self.test_idx, device)
        return (
            self.model,
            self.feat_dict,
            self.train_labels,
            self.test_labels,
            self.train_idx,
            self.test_idx
        )

    def set_train_params(self,
                         lr=1e-3,
                         l2norm=1e-2,  # 1e-2 is tested for all datasets
                         ):
        """
        setting parameters for:
            lr: learning rate
            l2norm: `weight_decay`
        """
        self.lr = lr
        self.l2norm = l2norm

    def set_recorder(self, *names):
        self._record_names = tuple(names)
        for nm in names:
            setattr(self, nm, [])

    def _record(self, **kwds):
        for nm in self._record_names:
            if nm in kwds:
                getattr(self, nm).append(kwds[nm])

    def make_train_logs(self, ):
        dct = {}
        for nm in self._record_names:
            v = getattr(self, nm)
            if len(v) > 0:
                dct[nm] = v
        self._train_logs = DataFrame(dct)

    def write_train_logs(self, fn='train_logs.csv', fp=None):
        if fp is None:
            fp = self.dir_main / fn
        self.make_train_logs()
        self._train_logs.to_csv(fp, index_label='epoch')

    def save_whole_model(self, fn='model.pt', fp=None, **kwds):
        if fp is None:
            fp = self.dir_model / fn
        torch.save(self.model, fp, **kwds)
        print('model saved into:', fp)

    def save_model_weights(self, fp=None, **kwds):
        """ better NOT set the path `fp` manually~
        """
        n_epoch = self._cur_epoch
        if fp is None:
            fp = self.dir_model / f'weights_epoch{n_epoch}.pt'
        torch.save(self.model.state_dict(), fp, **kwds)

    def load_model_weights(self, n_epoch=None, fp=None, **kwds):
        if fp is None:
            if n_epoch is None:
                if self._cur_epoch_best > 0:
                    n_epoch = self._cur_epoch_best
                else:
                    n_epoch = self._cur_epoch
            fp = self.dir_model / f'weights_epoch{n_epoch}.pt'
        sdct = torch.load(fp, **kwds)
        self.model.load_state_dict(sdct)
        self._cur_epoch_adopted = n_epoch
        print('states loaded from:', fp)

    def save_checkpoint_record(self):
        cur_epoch = self._cur_epoch
        if self._cur_epoch_best > 0:
            cur_epoch_rec = self._cur_epoch_best
        else:
            cur_epoch_rec = self._cur_epoch
        all_ckpts = get_checkpoint_list(self.dir_model)
        all_ckpts = [x for x in all_ckpts if
                     x not in {cur_epoch, cur_epoch_rec}]
        ckpt_dict = {
            'recommended': cur_epoch_rec,
            'last': cur_epoch,
            'others': all_ckpts
        }
        save_json_dict(
            ckpt_dict, self.dir_model / 'chckpoint_dict.json')
        # load_json_dict(self.dir_model / 'chckpoint_dict.json')

    def eval_current(self, **other_inputs):
        """ get the current states of the model output
        """
        raise NotImplementedError

    def train(self, ):
        """ abstract method to be re-defined
        """
        raise NotImplementedError

    def train_minibatch(self, **kwargs):
        """ abstract method to be re-defined
        """
        raise NotImplementedError


# In[]

class Trainer(BaseTrainer):
    """
    
    
    """

    def __init__(self,
                 model,
                 feat_dict: Mapping,
                 g: dgl.DGLGraph,
                 train_idx: Tensor,
                 test_idx: Tensor,
                 train_labels: Tensor,
                 test_labels: Optional[Tensor] = None,
                 cluster_labels: Optional[Sequence] = None,
                 lr=1e-3,
                 l2norm=1e-2,  # 1e-2 is tested for all datasets
                 use_cuda=True,
                 dir_main=Path('.'),
                 **kwds  # for code compatibility (not raising error)
                 ):
        super(Trainer, self).__init__(
            model,
            feat_dict=feat_dict,
            train_labels=train_labels,
            test_labels=test_labels,
            train_idx=train_idx,
            test_idx=test_idx,
            cluster_labels=cluster_labels,
            lr=lr,
            l2norm=l2norm,  # 1e-2 is tested for all datasets
            use_cuda=use_cuda,
            dir_main=dir_main,
            **kwds  # for code compatibility (not raising error)
        )

        self.g = g
        self.set_class_weights()
        # infer n_classes
        self.n_classes = len(self.class_weights)
        # for multi-label loss calculation
        self.train_labels_1hot = onehot_encode(
            self.train_labels, sparse_output=False, astensor=True)

        _record_names = (
            'dur',
            'train_loss',
            'test_loss',
            'train_acc',
            'test_acc',
            'AMI',
            'microF1',
            'macroF1',
            'weightedF1',
        )
        self.set_recorder(*_record_names)

    def set_class_weights(self, class_weights=None, foo=np.sqrt, n_add=0):
        if class_weights is None:
            self.class_weights = make_class_weights(
                self.train_labels, foo=foo, n_add=n_add)
        else:
            self.class_weights = Tensor(class_weights)

    def plot_cluster_index(self, start=0, end=None, fp=None):
        plot_records_for_trainer(
            self,
            record_names=['test_acc', 'AMI'],
            start=start, end=end,
            lbs=['test accuracy', 'AMI'],
            tt='test accuracy and cluster index',
            fp=fp)

    def plot_class_accs(self, start=0, end=None, fp=None):
        plot_records_for_trainer(
            self,
            record_names=['train_acc', 'test_acc'],
            start=start, end=end,
            lbs=['training acc', 'testing acc'],
            tt='classification accuracy',
            fp=fp)

    def plot_class_losses(self, start=0, end=None, fp=None):
        plot_records_for_trainer(
            self,
            record_names=['train_loss', 'test_loss'],
            start=start, end=end,
            lbs=['training loss', 'testing loss'],
            tt='classification losses',
            fp=fp)

    def plot_class_accs(self, start=0, end=None, fp=None):
        plot_records_for_trainer(
            self,
            record_names=['train_acc', 'test_acc'],
            start=start, end=end,
            lbs=['training acc', 'testing acc'],
            tt='classification accuracy',
            fp=fp)

    # In[]
    def train(self, n_epochs=350,
              use_class_weights=True,
              print_info=True,  # not used
              params_lossfunc={},
              n_pass=100,
              eps=1e-4,
              cat_class='cell',
              device=None,
              backup_stride=43,
              **other_inputs):
        """
                Main function for model training
        ================================================
        
        other_inputs: other inputs for `model.forward()`
        """
        # setting device to train
        if device is None:
            device = 'cuda' if torch.cuda.is_available() else 'cpu'
        self.g = self.g.to(device)
        _, feat_dict, train_labels, test_labels, train_idx, test_idx = \
            self.all_to_device(device)
        train_labels_1hot = self.train_labels_1hot.to(device)

        if use_class_weights:
            class_weights = to_device(self.class_weights, device)
        else:
            class_weights = None
        if not hasattr(self, 'ami_max'):
            self.ami_max = 0.
        if not hasattr(self, 'test_acc_max'):
            self.test_acc_max = 0.

        print(f" start training (device='{device}') ".center(60, '='))
        self.model.train()

        for epoch in range(n_epochs):
            self._cur_epoch += 1

            self.optimizer.zero_grad()
            t0 = time.time()
            logits = self.model(self.feat_dict,
                                self.g,
                                **other_inputs)
            out_cell = logits[cat_class]
            loss = self.model.get_classification_loss(
                out_cell[train_idx],
                train_labels,
                weight=class_weights,
                **params_lossfunc
            )
            # multi-label loss
            loss += multilabel_binary_cross_entropy(
                out_cell[train_idx],
                train_labels_1hot,
                weight=class_weights,
            )

            # prediction 
            _, y_pred = torch.max(out_cell, dim=1)
            y_pred_test = y_pred[test_idx]

            # evaluation (Acc.)
            train_acc = accuracy(y_pred[train_idx], train_labels)
            if test_labels is None:
                # ground-truth unavailable
                test_acc = microF1 = macroF1 = weightedF1 = -1.
            else:
                test_acc = accuracy(y_pred_test, test_labels)
                # F1-scores
                microF1 = get_F1_score(test_labels, y_pred_test,
                                       average='micro')
                macroF1 = get_F1_score(test_labels, y_pred_test,
                                       average='macro')
                weightedF1 = get_F1_score(test_labels, y_pred_test,
                                          average='weighted')

            # unsupervised cluster index
            if self.cluster_labels is not None:
                ami = get_AMI(self.cluster_labels, y_pred_test)
            else:
                ami = -1.

            if self._cur_epoch >= n_pass - 1:
                self.ami_max = max(self.ami_max, ami)
                if ami >= self.ami_max - eps:
                    self._cur_epoch_best = self._cur_epoch
                    self.save_model_weights()
                    print('[current best] model weights backup')
                elif self._cur_epoch % backup_stride == 0:
                    self.save_model_weights()
                    print('model weights backup')

            # backward AFTER model saved
            loss.backward()
            self.optimizer.step()
            t1 = time.time()

            #  recording
            self._record(dur=t1 - t0,
                         train_loss=loss.item(),
                         train_acc=train_acc,
                         test_acc=test_acc,
                         AMI=ami,
                         microF1=microF1,
                         macroF1=macroF1,
                         weightedF1=weightedF1,
                         )

            dur_avg = np.average(self.dur)
            self.test_acc_max = max(test_acc, self.test_acc_max)
            logfmt = "Epoch {:04d} | Train Acc: {:.4f} | Test Acc or AMI: {:.4f} (max={:.4f}) | AMI={:.4f} | Time: {:.4f}"
            self._cur_log = logfmt.format(
                self._cur_epoch, train_acc,
                ami if test_labels is None else test_acc,
                self.ami_max if test_labels is None else self.test_acc_max,
                ami, dur_avg)
            print(self._cur_log)
        self._cur_epoch_adopted = self._cur_epoch
        self.save_checkpoint_record()

    def eval_current(self,
                     feat_dict=None,
                     g=None,
                     **other_inputs):
        """ get the current states of the model output
        """
        if feat_dict is None:
            feat_dict = self.feat_dict
        if g is None:
            g = self.g
        feat_dict = to_device(feat_dict, self.device)
        g = g.to(self.device)
        with torch.no_grad():
            self.model.train()  # semi-supervised learning
            # self.model.eval()
            output = self.model.forward(
                feat_dict, g,  # .to(self.device),
                **other_inputs)
        return output<|MERGE_RESOLUTION|>--- conflicted
+++ resolved
@@ -17,26 +17,16 @@
 import dgl
 from ..datapair.aligned import AlignedDataPair
 from ..datapair.unaligned import DataPair
-<<<<<<< HEAD
-<<<<<<< HEAD
+
 from ..model import to_device, onehot_encode, multilabel_binary_cross_entropy
 from .base import check_dirs, save_json_dict
 from .evaluation import accuracy, get_AMI, get_F1_score
 from .plot import plot_records_for_trainer
 
+
 SUBDIR_MODEL = '_models'
-=======
-=======
-from ..model import to_device, onehot_encode, multilabel_binary_cross_entropy
->>>>>>> c3b8013e
-from .base import check_dirs, save_json_dict
-from .evaluation import accuracy, get_AMI, get_F1_score
-from .plot import plot_records_for_trainer
-
-SUBDIR_MODEL = '_models'
-
-
-<<<<<<< HEAD
+
+
 '''
 def seach_connected_cell_gene_ID(cell_ID, gene_ID, g):
     cell_conne_with_gene = torch.unique(g.in_edges(gene_ID, etype='express')[0])
@@ -52,87 +42,6 @@
     return all_cell_ID, all_gene_ID
 '''
 
-def sub_graph(cell_ID, gene_ID, g):
-
-	###sub_graph for g with input cell_ID and gene_ID
-	output_nodes_dict = {'cell': cell_ID, 'gene': gene_ID}
-	g_subgraph = dgl.node_subgraph(g, output_nodes_dict)
-
-
-
-def create_blocks(n_layers, g, output_nodes):
-
-    #blocks = []
-    cell_ID = output_nodes.clone().detach()
-    gene_ID = g.in_edges(cell_ID, etype='expressed_by')[0]#genes expressed_by cells
-    gene_ID = torch.unique(gene_ID)
-    block = sub_graph(cell_ID, gene_ID, g) # graph for GAT
-    blocks = [block]
-    for i in range(n_layers):
-        output_nodes_dict = {'cell': cell_ID, 'gene' : gene_ID}
-        frontier = dgl.in_subgraph(g, output_nodes_dict)
-        #block = dgl.to_block(frontier, output_nodes_dict)
-        blocks.append(block)
-        cell_ID = block.nodes['cell'].data['feat']
-        gene_ID = block.nodes['gene'].data['feat']
-        #all_cell_ID, all_gene_ID = seach_connected_cell_gene_ID(cell_ID, gene_ID, g)
-    blocks.reverse() 
-
-    return blocks
-
-
-def create_batch(train_idx, test_idx, batchsize, labels, shuffle=True):
-    """
-    This function create batch idx, i.e. the cells IDs in a batch.
-    ########################################################################
-    all_idx
-    type: array
-    value: stores all the cells' IDs , i.e. array([0, 1, 2,..., n])
-    ########################################################################
-    return: batchlist, which is on gpu with a shuffle.
-    ########################################################################
-    """
-    batch_list = []
-    batch_labels = []
-    sample_size = len(train_idx) + len(test_idx)
-    #all_idx = torch.cat((train_idx, test_idx), 0)
-    if shuffle:
-
-        all_idx = torch.randperm(sample_size).to('cuda')
-        shuffled_labels = labels[all_idx] ###copy but not replace
-        train_labels = shuffled_labels[all_idx < len(train_idx)].clone().detach()
-        test_labels = shuffled_labels[all_idx >= len(train_idx)].clone().detach()
-
-        if batchsize >= sample_size:
-            batch_list.append(all_idx)
-
-        else:
-            batch_num = int(len(all_idx) / batchsize) + 1
-            for i in range(batch_num-1):
-                batch_list.append(all_idx[batchsize*i: batchsize*(i+1)])
-            batch_list.append(all_idx[batchsize*(batch_num-1): ])
-
-    else:
-        train_labels = labels[train_idx].clone().detach()
-        test_labels = labels[test_idx].clone().detach()
-        all_idx = torch.cat((train_idx, test_idx), 0)
-        if batchsize >= (sample_size):
-            batch_list.append(all_idx)
-            #batch_labels.append(labels)
-        else:
-            batch_num = int(len(all_idx) / batchsize) + 1
-            for i in range(batch_num-1):
-                batch_list.append(all_idx[batchsize*i: batchsize*(i+1)])
-                batch_labels.append(labels[batchsize*i: batchsize*(i+1)])
-            batch_list.append(all_idx[batchsize*(batch_num-1): ])
-
-    return train_labels, test_labels, batch_list, all_idx
-
->>>>>>> a134583a48bd7a3b167f9a28c4a6b1e7e590a8ce
-
-
-=======
->>>>>>> c3b8013e
 def seed_everything(seed=123):
     random.seed(seed)
     os.environ["PYTHONHASHSEED"] = str(seed)
@@ -221,16 +130,7 @@
     ]
     return all_ckpts
 
-<<<<<<< HEAD
-=======
-
-# In[]
-<<<<<<< HEAD
->>>>>>> a134583a48bd7a3b167f9a28c4a6b1e7e590a8ce
-
-# In[]
-=======
->>>>>>> c3b8013e
+
 class BaseTrainer(object):
     """
     DO NOT use it directly!
