--- conflicted
+++ resolved
@@ -6,15 +6,9 @@
 """
 
 from ._utils import *
-<<<<<<< HEAD
-<<<<<<< HEAD
 from ._predict import *
 from .loss import *
-=======
->>>>>>> a134583a48bd7a3b167f9a28c4a6b1e7e590a8ce
-=======
 from ._predict import *
 from .loss import *
->>>>>>> c3b8013e
 from .cggc import CGGCNet
 from .cgc import CGCNet