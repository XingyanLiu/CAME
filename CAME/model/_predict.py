# -*- coding: UTF-8 -*-
"""
@CreateDate: 2021/06/21
@Author: Xingyan Liu
@File: _predict.py
@Project: CAME
"""
import collections
import logging
from typing import Union, Sequence, Optional
import numpy as np
# from copy import deepcopy
import pandas as pd
import torch
from scipy.special import softmax, expit
from scipy import stats
from . import detach2numpy, onehot_encode
from ..utils.analyze import load_dpair_and_model, load_json_dict, save_json_dict


def sigmoid(x: np.ndarray):
    sig = np.where(x < 0, np.exp(x)/(1 + np.exp(x)), 1/(1 + np.exp(-x)))
    return sig


def as_probabilities(
        logits,
        mode: str = 'softmax',
):
    """
    Transform model-output logits into probabilities.

    Parameters
    ----------
    logits: np.ndarrary
    mode: str, should either be 'softmax' or 'sigmoid'.
        If 'sigmoid', make multi-label prediction. i.e., predict each class
        independently and each sample could be assigned by more than one class.
        If 'softmax', assume that the classes are mutually exclusive so that
        each sample will be assigned to only one class, with the maximal
        probability.
    Returns
    -------
    np.ndarrary
    """
    x = detach2numpy(logits)
    if mode.lower() == 'softmax':
        return softmax(x, axis=1)
    elif mode.lower() == 'sigmoid':
        return sigmoid(x,)


def predict_from_logits(logits, classes=None):
    """
    logits: shape=(n_sample, n_classes)
    classes: list-like, unique categories
    """
    logits = detach2numpy(logits)
    preds = np.argmax(logits, axis=1)
    if classes is not None:
        preds = np.take(classes, preds)
    return preds


def predict(model: torch.nn.Module,
            feat_dict: dict,
            g=None,
            classes: Sequence = None,
            key: str = 'cell',
            **other_inputs):
    logits = model.forward(feat_dict, g, **other_inputs)[key]
    return predict_from_logits(logits, classes=classes)


def translate_binary_labels(
        labels,
        trans_mode: Union[str, int] = 'multi-label',
        classes: Optional[Sequence] = None,
):
    """
    Parameters
    ----------
    labels: np.ndarray or sparse matrix
        two-dimensional binary labels, of shape (n_samples, n_classes)
    trans_mode: str
        {0, 'ml', 'multi-label'}: return an array of multi-label tuples
        {1, 'unc', 'uncertain'}: "0"or">2" -> "uncertain"
        {2, 'unk', 'unknown'}: "0"->"unknown", ">2"->"multi-type"
    classes

    Returns
    -------
    depends on `trans_mode`
    """
    from sklearn.preprocessing import MultiLabelBinarizer
    if classes is None:
        classes = np.arange(labels.shape[1])
    else:
        classes = np.asarray(classes)
    binarizer = MultiLabelBinarizer(classes=classes)
    binarizer.fit([classes])
    label_tuples = binarizer.inverse_transform(labels)
    if trans_mode in {0, 'ml', 'multi-label', 'multilabel'}:
        return label_tuples
    elif trans_mode in {1, 'unc', 'uncertain'}:
        func = lambda x: x[0] if len(x) == 1 else 'uncertain'
        return list(map(func, label_tuples))
    elif trans_mode in {2, 'unk', 'unknown'}:
        def func(x):
            if len(x) <= 0:
                return 'unknown'
            elif len(x) == 1:
                return x[0]
            elif len(x) >= 2:
                return 'multi-type'
    else:
        raise ValueError("invalid `trans_mode`")
    return list(map(func, label_tuples))


def translate_pvalues(
        pvalues,
        p_cut: float = 0.001,
        trans_mode: Union[str, int] = 'multi-label',
        classes: Optional[Sequence] = None,
):
    """
    Parameters
    ----------
    pvalues: : np.ndarray or sparse matrix
        two-dimensional p-values, of shape (n_samples, n_classes)
    p_cut: p-value cit-off
    trans_mode: str
        {0, 'ml', 'multi-label'}: return an array of multi-label tuples
        {1, 'unc', 'uncertain'}: "0"or">2 passed" -> "uncertain"
        {2, 'top', 'top1-or-unknown'}: "0"->"unknown", ">2"->top1 min-p-value
    """
    # TODO: trans_mode 最好全局统一
    pass


def uncertainty_entropy(p, axis=1):
    """ normalized entropy """
    p = np.asarray(p)
    from scipy.stats import entropy
    # the default basis is `e`
    # normalize automatically
    return entropy(p, axis=axis) / np.log(p.shape[axis])


def uncertainty_gini(p, axis=1):
    """ normalized Gini-index """
    p = np.asarray(p)
    sums2 = np.square(p.sum(axis=axis))
    p2sum = np.square(p).sum(axis=axis)
    gini = 1. - p2sum / sums2
    return gini / (1 - 1 / p.shape[axis])


class Predictor(object):
    """
            Unknown class prediction
    =============================================
    Input:
    * output logits of testing samples
    * output logits of training samples

    Output:
    * multi-label probabilities
    * binarized multi-labels
    * uncertainty (p-values)

    Steps:
    0. multi-label probabilities for each sample
    1. fit:
        Compute the background distributions for each class
    2. predict:
        * computing thresholds for each given classes
        * thresholding, reject
        * label the samples with uncertainty
    """

    def __init__(
            self,
            classes: Union[Sequence, int],
            mode: str = 'sigmoid',
            mean: Optional[Sequence] = None,
            std: Optional[Sequence] = None,
            mean_fg: Optional[Sequence] = None,
            std_fg: Optional[Sequence] = None,
    ):
        if isinstance(classes, int):
            self._classes = tuple(range(classes))
        else:
            self._classes = tuple(classes)
        self._mode = mode
        self._background_mean_std = None
        self._foreground_mean_std = None

        if not (mean is None or std is None):
            self.set_backgrounds(mean, std)

        if not (mean_fg is None or std_fg is None):
            self.set_foregrounds(mean_fg, std_fg)

    @property
    def is_fitted(self) -> bool:
        return self._background_mean_std is not None

    @property
    def classes(self) -> tuple:
        return self._classes

    @property
    def n_classes(self) -> int:
        return len(self._classes)

    @classmethod
    def load(cls, json_path, encoding='utf-8'):
        dct = load_json_dict(json_path, encoding=encoding)
        predictor = Predictor(**dct)
        return predictor

    def save(self, json_path, encoding='utf-8'):
        mean, std = list(zip(*self._background_mean_std))
        
        # else:
        #     mean_fg = std_fg = None
        dct = {
            'classes': list(self.classes),
            'mode': self._mode,
            'mean': list(map(float, mean)),
            'std': list(map(float, std)),
        }
        
        if self._foreground_mean_std:
            mean_fg, std_fg = list(zip(*self._foreground_mean_std))
            dct.update({
                'mean_fg': list(map(float, mean_fg)),
                'std_fg': list(map(float, std_fg))
            })
        logging.warning(dct)
        save_json_dict(dct, json_path, encoding=encoding)
        logging.info(json_path)

    def set_backgrounds(
            self,
            mean: Sequence,
            std: Sequence
    ):
        # assert len(self.classes) == len(mean)
        self._background_mean_std = tuple(zip(mean, std))

    def set_foregrounds(
            self,
            mean: Sequence,
            std: Sequence
    ):
        # assert len(self.classes) == len(mean)
        self._foreground_mean_std = tuple(zip(mean, std))

    def fit(self,
            logits: np.ndarray,
            labels: np.ndarray,
            label_encoded: bool = True,
            ):
        """
        Compute the background distributions for each class, i.e., mean and
        standard deviation.

        Parameters
        ----------
        logits
        labels
        label_encoded: bool
            whether the labels are encoded as integers, corresponding to each
            column index

        Returns
        -------
        self, i.e. fitted predictor
        """
        if len(labels.shape) == 1:
            if label_encoded:
                _classes = np.arange(self.n_classes)
            else:
                _classes = self.classes
            labels = onehot_encode(
                labels, classes=_classes, astensor=False, sparse_output=False
            ).astype(bool)
        assert logits.shape == labels.shape

        probas = as_probabilities(logits, mode=self._mode)
        # step 1: fit Gaussian distribution of background (negative samples)
        means_fg, stds_fg = [], []
        means, stds = [], []
        for i in range(self.n_classes):
            is_i = labels[:, i].flatten()#.astype(bool)
            m_i, std_i = stats.norm.fit(probas[is_i, i])
            means_fg.append(m_i)
            stds_fg.append(std_i)

            # p_bg = probas[~ is_i, i] # TODO: may be empty
            # m, std = stats.norm.fit(p_bg)
            m = - np.inf
            std = 0.25
            for j in range(self.n_classes):
                if j == i:
                    continue
                is_j = labels[:, j].flatten()#.astype(bool)
                p_ji = probas[is_j, i]
                _m, _std = stats.norm.fit(p_ji)
                if _m > m:
                    m, std = _m, _std
            means.append(m)
            stds.append(std)
        self.set_foregrounds(means_fg, stds_fg)
        self.set_backgrounds(means, stds)
        return self

    def decide_thresholds(self, p: float = 0.001, map_class: bool = False):
        if not self.is_fitted:
            raise AttributeError("predictor un-fitted!")
        thresholds = []
        for m, std in self._background_mean_std:
            thresholds.append(stats.norm(m, std).isf(p))

        # for m, std in self._foreground_mean_std:
            # thresholds.append(stats.norm(m, std).ppf(p))

<<<<<<< HEAD
=======
        thresholds = []
        for (mb, _), (mf, _) in zip(self._background_mean_std,
                                    self._foreground_mean_std):
            thresholds.append((mb + mf) / 2)
>>>>>>> 1915a102
        if map_class:
            thresholds = dict(zip(self.classes, thresholds))

        logging.info(f"thresholds: {thresholds}")
        return thresholds

    def predict(
            self,
            logits,
            p: float = 1e-4,
            trans_mode: Union[int, str, None] = 'top1-or-unknown',
    ) -> np.ndarray:
        probas = as_probabilities(logits, mode=self._mode)
        # decide thresholds and cut-off
        thresholds = self.decide_thresholds(p)
        binary_labels = np.vstack([
            (probas[:, i] > thresholds[i])
            for i in range(self.n_classes)
        ]).astype(int).T
        if trans_mode is not None:
            if trans_mode in {3, 'top', 'top1-or-unknown'}:
                preds = np.take(self.classes, np.argmax(probas, axis=1))
                preds[binary_labels.sum(1) <= 0] = 'unknown'
                return preds
            else:
                return self.translate_binary_labels(binary_labels, trans_mode)
        else:
            return binary_labels

    def predict_pvalues(
            self,
            logits,
    ) -> np.ndarray:
        probas = as_probabilities(logits, mode=self._mode)
        pvalues = np.vstack([
            stats.norm(m, std).sf(probas[:, i])
            for i, (m, std) in enumerate(self._background_mean_std)
        ]).T
        return pvalues

    def translate_binary_labels(
            self, labels,
            trans_mode: Union[str, int] = 'multi-label',
    ):
        """
        Parameters
        ----------
        labels: two-dimensional binary labels, of shape (n_samples, n_classes)
        trans_mode: str
            {0, 'ml', 'multi-label'}: return an array of multi-label tuples
            {1, 'unc', 'uncertain'}: "0"or">2" -> "uncertain"
            {2, 'unk', 'unknown'}: "0"->"unknown", ">2"->"multi-type"
        """
        return translate_binary_labels(labels, trans_mode, self.classes)

    def translate_pvalues(
            self,
            pvalues,
            p_cut: float = 0.001,
            trans_mode: Union[str, int] = 'multi-label',
    ):
        """
        Parameters
        ----------
        pvalues: two-dimensional p-values, of shape (n_samples, n_classes)
        p_cut: p-value cit-off
        trans_mode: str
            {0, 'ml', 'multi-label'}: return an array of multi-label tuples
            {1, 'unc', 'uncertain'}: "0"or">2 passed" -> "uncertain"
            {2, 'top1', 'top1-unknown'}: "0"->"unknown", ">2"->top1 min-p-value
        """
        return translate_pvalues(
            pvalues, p_cut, trans_mode, classes=self.classes)

    def __str__(self):
        desc = f'''
        Predictor
        - is fitted: {self.is_fitted}
        - classes: {self.classes}
        - backgrounds: {self._background_mean_std}
        - foregrounds: {self._foreground_mean_std}
        '''
        return desc


def __test__():
    test_datadir = "./_temp/('Baron_human', 'Baron_mouse')-(06-20 19.49.07)"
    dpair, model = load_dpair_and_model(test_datadir)
    labels, classes = dpair.get_obs_labels(
        "cell_ontology_class", add_unknown_force=False)
    obs_ids1, obs_ids2 = dpair.obs_ids1, dpair.obs_ids2
    df_logits = pd.read_csv(f'{test_datadir}/df_logits.csv', index_col=0)
    classes = df_logits.columns

    proba = as_probabilities(df_logits.values, mode='sigmoid')

    predictor = Predictor(classes=classes)
    predictor.fit(
        df_logits.values[obs_ids1, :],
        labels[obs_ids1],
    )
    predictor.save(f'{test_datadir}/predictor.json')
    # predictor = Predictor.load(f'{test_datadir}/predictor.json')
    pred_test = predictor.predict(
        df_logits.values[obs_ids1, :], p=5e-2, trans_mode=3)
    logging.info(f"pred_test {len(pred_test)}:\n{pred_test}")
    logging.debug(collections.Counter(pred_test))

    pval_test = predictor.predict_pvalues(df_logits.values[obs_ids1, :])
    # logging.info(f"pval_test {pval_test.shape}:\n{pval_test}")

    logging.info(predictor)
    return predictor
<|MERGE_RESOLUTION|>--- conflicted
+++ resolved
@@ -328,13 +328,12 @@
         # for m, std in self._foreground_mean_std:
             # thresholds.append(stats.norm(m, std).ppf(p))
 
-<<<<<<< HEAD
-=======
+
         thresholds = []
         for (mb, _), (mf, _) in zip(self._background_mean_std,
                                     self._foreground_mean_std):
             thresholds.append((mb + mf) / 2)
->>>>>>> 1915a102
+
         if map_class:
             thresholds = dict(zip(self.classes, thresholds))
 
