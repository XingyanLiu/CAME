# -*- coding: UTF-8 -*-
"""
@CreateDate: 2021/06/23
@Author: Xingyan Liu
@File: plot_uk.py
@Project: CAME
"""
import os
from pathlib import Path
import logging

import numpy as np
import pandas as pd
from matplotlib import pyplot as plt
import seaborn as sns

import scanpy as sc

import CAME
from CAME import pipeline, pp, pl


def plot_uk_results(
        resdir,
        p: float = 5e-4,
        prob_func: str = 'sigmoid',
        trans_mode=2,
        fig_types=('pdf', 'svg'),
):
    """

    Parameters
    ----------
    resdir
    p: p-value cut-off
        lower for stricter rejection,
    prob_func:
        {'sigmoid', 'softmax'}
    fig_types: str or a tuple of strings
    """
    resdir = Path(resdir)
    figdir = resdir / 'figs'
    if isinstance(fig_types, str):
        fig_types = [fig_types]
        
    # load logits, metadata and predictor
    df_logits2 = pd.read_csv(resdir / 'df_logits2.csv', index_col=0)
    
    predictor = CAME.Predictor.load(resdir / 'predictor.json')
<<<<<<< HEAD
    # predictor.save(resdir / 'predictor-0.json') #backup
=======
    predictor.save(resdir / 'predictor-0.json') #backup
>>>>>>> c3b8013e132ade73651a514507222870cb67dfea
    
    obs = pd.read_csv(resdir / 'obs.csv', index_col=0)

    ########################################
<<<<<<< HEAD
    # dpair, model = CAME.load_dpair_and_model(resdir)
    # labels, classes = dpair.get_obs_labels(
    #     "cell_ontology_class", add_unknown_force=False)
    # classes = df_logits2.columns
    # predictor = CAME.Predictor(classes=classes)
    # predictor.fit(
    #     pd.read_csv(resdir / 'df_logits1.csv', index_col=0).values,
    #     labels[dpair.obs_ids1],
    # )
    # predictor.save(resdir / 'predictor.json')
=======
    dpair, model = CAME.load_dpair_and_model(resdir)
    labels, classes = dpair.get_obs_labels(
        "cell_ontology_class", add_unknown_force=False)
    classes = df_logits2.columns
    predictor = CAME.Predictor(classes=classes)
    predictor.fit(
        pd.read_csv(resdir / 'df_logits1.csv', index_col=0).values,
        labels[dpair.obs_ids1],
    )
    predictor.save(resdir / 'predictor.json')
>>>>>>> c3b8013e132ade73651a514507222870cb67dfea
    # ########################################

    dsn2 = obs['dataset'].iloc[-1]
    obs2 = obs[obs['dataset'] == dsn2]

    pred_test = predictor.predict(
        df_logits2.values, p=p, trans_mode=trans_mode)
    print(pd.value_counts(pred_test))
    y_true = obs2['celltype'].values

    # compute, re-order, and plot contingency matrix
    ax, contmat = pl.plot_contingency_mat(y_true, pred_test, norm_axis=1)
    for ftype in fig_types:
        pl._save_with_adjust(
            ax.figure, figdir / f"contmat-{trans_mode}-{p:.1e}.{ftype}")
    logging.warning(contmat)
    
    classes2 = [c for c in contmat.columns if c in df_logits2.columns]
    logging.warning(f"classes2={classes2}")
    df_probas = pd.DataFrame(
        data=CAME.as_probabilities(df_logits2, mode=prob_func),
        # data=predictor.predict_pvalues(df_logits2.values),
        columns=df_logits2.columns
    )

    fig = pl.grid_display_probas(
        df_probas, y_true, contmat.index, 
        figsize=(6, 6))
    for ftype in fig_types:
        pl._save_with_adjust(fig, figdir / f"vlnGrid-{prob_func}.{ftype}")

    gs = pl.wrapper_heatmap_scores(
        df_probas, obs2, ignore_index=True,
        cmap_heat='magma_r' if prob_func == 'softmax' else 'RdBu_r'
    )
    for ftype in fig_types:
        pl._save_with_adjust(gs.figure, figdir / f"heatMap-{prob_func}.{ftype}")


def plot_all(dirname,
             p,
             prob_func,
             trans_mode=3,
             fig_types=('pdf', 'svg')
             ):
    subdirs = os.listdir(dirname)
    for subdir in subdirs:
        type_rm = subdir.split("-")[-1]
        resdir = dirname / subdir
        print(type_rm.center(60, '='))
        print(resdir)
        print(f'p={p:.1e}, {prob_func}\n')
        plot_uk_results(
            resdir, p=p, prob_func=prob_func, 
            trans_mode=trans_mode,
            fig_types=fig_types)


# In[]

dirname = Path("../_temp/('Baron_human', 'Baron_mouse')-(06-20 19.49.07)")
dirname0 = Path("_case_res")
<<<<<<< HEAD
dirname = dirname0 / "uk-('Lake_2018', 'Tasic18')(06-23 14.37.55)"
dirname = dirname0 / "uk-('Lake_2018', 'Tasic18')(06-23 14.37.55)"
dirname = dirname0 / "uk-('Lake_2018', 'Tasic18')(06-24 09.57.28)"
dirname = dirname0 / "uk-('Lake_2018', 'Tosches_turtle')(06-24 10.31.44)"
# dirname = dirname0 / "uk-('Lake_2018', 'Tosches_turtle')(06-23 16.25.15)"
subdirs = os.listdir(dirname)
plot_all(dirname, 1e-3, 'sigmoid', trans_mode=3)
=======
dirname = dirname0 / "uk-('Lake_2018', 'Tasic18')(06-23 11.45.53)"
dirname = dirname0 / "uk-('Lake_2018', 'Tasic18')(06-23 14.37.55)"
dirname = dirname0 / "uk-('Lake_2018', 'Tasic18')(06-24 09.57.28)"
# dirname = dirname0 / "uk-('Lake_2018', 'Tosches_turtle')(06-24 10.31.44)"
dirname = dirname0 / "uk-('Lake_2018', 'Tosches_turtle')(06-28 01.13.23)"
subdirs = os.listdir(dirname)
plot_all(dirname, 5e-3, 'sigmoid', trans_mode=3)
>>>>>>> c3b8013e132ade73651a514507222870cb67dfea


<|MERGE_RESOLUTION|>--- conflicted
+++ resolved
@@ -47,16 +47,11 @@
     df_logits2 = pd.read_csv(resdir / 'df_logits2.csv', index_col=0)
     
     predictor = CAME.Predictor.load(resdir / 'predictor.json')
-<<<<<<< HEAD
     # predictor.save(resdir / 'predictor-0.json') #backup
-=======
-    predictor.save(resdir / 'predictor-0.json') #backup
->>>>>>> c3b8013e132ade73651a514507222870cb67dfea
-    
+
     obs = pd.read_csv(resdir / 'obs.csv', index_col=0)
 
     ########################################
-<<<<<<< HEAD
     # dpair, model = CAME.load_dpair_and_model(resdir)
     # labels, classes = dpair.get_obs_labels(
     #     "cell_ontology_class", add_unknown_force=False)
@@ -67,18 +62,6 @@
     #     labels[dpair.obs_ids1],
     # )
     # predictor.save(resdir / 'predictor.json')
-=======
-    dpair, model = CAME.load_dpair_and_model(resdir)
-    labels, classes = dpair.get_obs_labels(
-        "cell_ontology_class", add_unknown_force=False)
-    classes = df_logits2.columns
-    predictor = CAME.Predictor(classes=classes)
-    predictor.fit(
-        pd.read_csv(resdir / 'df_logits1.csv', index_col=0).values,
-        labels[dpair.obs_ids1],
-    )
-    predictor.save(resdir / 'predictor.json')
->>>>>>> c3b8013e132ade73651a514507222870cb67dfea
     # ########################################
 
     dsn2 = obs['dataset'].iloc[-1]
@@ -141,15 +124,6 @@
 
 dirname = Path("../_temp/('Baron_human', 'Baron_mouse')-(06-20 19.49.07)")
 dirname0 = Path("_case_res")
-<<<<<<< HEAD
-dirname = dirname0 / "uk-('Lake_2018', 'Tasic18')(06-23 14.37.55)"
-dirname = dirname0 / "uk-('Lake_2018', 'Tasic18')(06-23 14.37.55)"
-dirname = dirname0 / "uk-('Lake_2018', 'Tasic18')(06-24 09.57.28)"
-dirname = dirname0 / "uk-('Lake_2018', 'Tosches_turtle')(06-24 10.31.44)"
-# dirname = dirname0 / "uk-('Lake_2018', 'Tosches_turtle')(06-23 16.25.15)"
-subdirs = os.listdir(dirname)
-plot_all(dirname, 1e-3, 'sigmoid', trans_mode=3)
-=======
 dirname = dirname0 / "uk-('Lake_2018', 'Tasic18')(06-23 11.45.53)"
 dirname = dirname0 / "uk-('Lake_2018', 'Tasic18')(06-23 14.37.55)"
 dirname = dirname0 / "uk-('Lake_2018', 'Tasic18')(06-24 09.57.28)"
@@ -157,6 +131,5 @@
 dirname = dirname0 / "uk-('Lake_2018', 'Tosches_turtle')(06-28 01.13.23)"
 subdirs = os.listdir(dirname)
 plot_all(dirname, 5e-3, 'sigmoid', trans_mode=3)
->>>>>>> c3b8013e132ade73651a514507222870cb67dfea
 
 
